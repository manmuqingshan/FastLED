#ifndef __INC_CLOCKLESS_ARM_SAM_H
#define __INC_CLOCKLESS_ARM_SAM_H

// Definition for a single channel clockless controller for the sam family of arm chips, like that used in the due and rfduino
// See clockless.h for detailed info on how the template parameters are used.

#if defined(__SAM3X8E__)


#define TADJUST 0
#define TOTAL ( (T1+TADJUST) + (T2+TADJUST) + (T3+TADJUST) )
#define T1_MARK (TOTAL - (T1+TADJUST))
#define T2_MARK (T1_MARK - (T2+TADJUST))

#define SCALE(S,V) scale8_video(S,V)
// #define SCALE(S,V) scale8(S,V)

template <uint8_t DATA_PIN, int T1, int T2, int T3, EOrder RGB_ORDER = RGB, int XTRA0 = 0, bool FLIP = false, int WAIT_TIME = 500>
class ClocklessController : public CLEDController {
	typedef typename FastPinBB<DATA_PIN>::port_ptr_t data_ptr_t;
	typedef typename FastPinBB<DATA_PIN>::port_t data_t;

	data_t mPinMask;
	data_ptr_t mPort;
	CMinWait<WAIT_TIME> mWait;
public:
	virtual void init() {
		FastPinBB<DATA_PIN>::setOutput();
		mPinMask = FastPinBB<DATA_PIN>::mask();
		mPort = FastPinBB<DATA_PIN>::port();
	}

	virtual void clearLeds(int nLeds) {
		showColor(CRGB(0, 0, 0), nLeds, 0);
	}

	// set all the leds on the controller to a given color
	virtual void showColor(const struct CRGB & rgbdata, int nLeds, CRGB scale) {
		PixelController<RGB_ORDER> pixels(rgbdata, nLeds, scale, getDither());
		mWait.wait();
		cli();
		SysClockSaver savedClock(TOTAL);

		uint32_t clocks = showRGBInternal(pixels);

		// Adjust the timer
		long microsTaken = CLKS_TO_MICROS(clocks);
		long millisTaken = (microsTaken / 1000);
		savedClock.restore();
		do { TimeTick_Increment(); } while(--millisTaken > 0);
		sei();
		mWait.mark();
	}

	virtual void show(const struct CRGB *rgbdata, int nLeds, CRGB scale) {
		PixelController<RGB_ORDER> pixels(rgbdata, nLeds, scale, getDither());
		mWait.wait();
		cli();
		SysClockSaver savedClock(TOTAL);

		// Serial.print("Scale is ");
		// Serial.print(scale.raw[0]); Serial.print(" ");
		// Serial.print(scale.raw[1]); Serial.print(" ");
		// Serial.print(scale.raw[2]); Serial.println(" ");
		// FastPinBB<DATA_PIN>::hi(); delay(1); FastPinBB<DATA_PIN>::lo();
		uint32_t clocks = showRGBInternal(pixels);

		// Adjust the timer
		long microsTaken = CLKS_TO_MICROS(clocks);
		long millisTaken = (microsTaken / 1000);
		savedClock.restore();
		do { TimeTick_Increment(); } while(--millisTaken > 0);
		sei();
		mWait.mark();
	}

#ifdef SUPPORT_ARGB
	virtual void show(const struct CARGB *rgbdata, int nLeds, CRGB scale) {
		PixelController<RGB_ORDER> pixels(rgbdata, nLeds, scale, getDither());
		mWait.wait();
		cli();
		SysClockSaver savedClock(TOTAL);

		uint32_t clocks = showRGBInternal(pixels);

		// Adjust the timer
		long microsTaken = CLKS_TO_MICROS(clocks);
		long millisTaken = (microsTaken / 1000);
		savedClock.restore();
		do { TimeTick_Increment(); } while(--millisTaken > 0);
		sei();
		mWait.mark();
	}
#endif

#if 0
// Get the arm defs, register/macro defs from the k20
#define ARM_DEMCR               *(volatile uint32_t *)0xE000EDFC // Debug Exception and Monitor Control
#define ARM_DEMCR_TRCENA                (1 << 24)        // Enable debugging & monitoring blocks
#define ARM_DWT_CTRL            *(volatile uint32_t *)0xE0001000 // DWT control register
#define ARM_DWT_CTRL_CYCCNTENA          (1 << 0)                // Enable cycle count
#define ARM_DWT_CYCCNT          *(volatile uint32_t *)0xE0001004 // Cycle count register

	template<int BITS> __attribute__ ((always_inline)) inline static void writeBits(register uint32_t & next_mark, register data_ptr_t port, register uint8_t & b)  {
		for(register uint32_t i = BITS; i > 0; i--) {
			while(ARM_DWT_CYCCNT < next_mark);
			next_mark = ARM_DWT_CYCCNT + (T1+T2+T3);
			*port = 1;
			uint32_t flip_mark = next_mark - ((b&0x80) ? (T3) : (T2+T3));
			b <<= 1;
			while(ARM_DWT_CYCCNT < flip_mark);
			*port = 0;
		}
	}

	// This method is made static to force making register Y available to use for data on AVR - if the method is non-static, then
	// gcc will use register Y for the this pointer.
	static void showRGBInternal(PixelController<RGB_ORDER> pixels) {
		register data_ptr_t port = FastPinBB<DATA_PIN>::port();
		*port = 0;

		// Setup the pixel controller and load/scale the first byte
		pixels.preStepFirstByteDithering();
		register uint8_t b = pixels.loadAndScale0();

	    // Get access to the clock
		ARM_DEMCR    |= ARM_DEMCR_TRCENA;
		ARM_DWT_CTRL |= ARM_DWT_CTRL_CYCCNTENA;
		ARM_DWT_CYCCNT = 0;
		uint32_t next_mark = ARM_DWT_CYCCNT + (T1+T2+T3);

		while(pixels.has(1)) {
			pixels.stepDithering();

			// Write first byte, read next byte
			writeBits<8+XTRA0>(next_mark, port, b);
			b = pixels.loadAndScale1();

			// Write second byte, read 3rd byte
			writeBits<8+XTRA0>(next_mark, port, b);
			b = pixels.loadAndScale2();

			// Write third byte
			writeBits<8+XTRA0>(next_mark, port, b);
			b = pixels.advanceAndLoadAndScale0();
		};
	}
#else
// I hate using defines for these, should find a better representation at some point
#define _CTRL CTPTR[0]
#define _LOAD CTPTR[1]
#define _VAL CTPTR[2]
#define VAL (volatile uint32_t)(*((uint32_t*)(SysTick_BASE + 8)))

	template<int BITS>  __attribute__ ((always_inline)) inline static void writeBits(register uint32_t & next_mark, register data_ptr_t port, register uint8_t & b) {
		for(register uint32_t i = BITS; i > 0; i--) {
			// wait to start the bit, then set the pin high
			while(VAL > next_mark);
			next_mark = (VAL-TOTAL);
			*port = 1;

			// how long we want to wait next depends on whether or not our bit is set to 1 or 0
			if(b&0x80) {
				// we're a 1, wait until there's less than T3 clocks left
				while((VAL - next_mark) > (T3));
				*port=0;
			} else {
				// we're a 0, wait until there's less than (T2+T3+slop) clocks left in this bit
				while((VAL-next_mark) > (T2+T3+6+TADJUST+TADJUST));
<<<<<<< HEAD
				*port=0;
=======
>>>>>>> 4ac475b5
			}
			b <<= 1;
		}
	}

#define FORCE_REFERENCE(var)  asm volatile( "" : : "r" (var) )
	// This method is made static to force making register Y available to use for data on AVR - if the method is non-static, then
	// gcc will use register Y for the this pointer.
	static uint32_t showRGBInternal(PixelController<RGB_ORDER> & pixels) {
		// Setup and start the clock
		register volatile uint32_t *CTPTR asm("r6")= &SysTick->CTRL; FORCE_REFERENCE(CTPTR);
		_LOAD = 0x00FFFFFF;
		_VAL = 0;
		_CTRL |= SysTick_CTRL_CLKSOURCE_Msk;
		_CTRL |= SysTick_CTRL_ENABLE_Msk;

		register data_ptr_t port asm("r7") = FastPinBB<DATA_PIN>::port(); FORCE_REFERENCE(port);
		*port = 0;

		// Setup the pixel controller and load/scale the first byte
		pixels.preStepFirstByteDithering();
		register uint8_t b = pixels.loadAndScale0();

		uint32_t next_mark = (VAL - (TOTAL));
		while(pixels.has(1)) {
			pixels.stepDithering();

			writeBits<8+XTRA0>(next_mark, port, b);

			b = pixels.loadAndScale1();
			writeBits<8+XTRA0>(next_mark, port,b);

			b = pixels.loadAndScale2();
			writeBits<8+XTRA0>(next_mark, port,b);

			b = pixels.advanceAndLoadAndScale0();
		};

		return 0x00FFFFFF - _VAL;
	}
#endif
};

#endif

#endif<|MERGE_RESOLUTION|>--- conflicted
+++ resolved
@@ -163,15 +163,11 @@
 			if(b&0x80) {
 				// we're a 1, wait until there's less than T3 clocks left
 				while((VAL - next_mark) > (T3));
-				*port=0;
 			} else {
 				// we're a 0, wait until there's less than (T2+T3+slop) clocks left in this bit
 				while((VAL-next_mark) > (T2+T3+6+TADJUST+TADJUST));
-<<<<<<< HEAD
-				*port=0;
-=======
->>>>>>> 4ac475b5
 			}
+			*port=0;
 			b <<= 1;
 		}
 	}
